--- conflicted
+++ resolved
@@ -147,20 +147,10 @@
                     // Save the image and get filepath
                     const filename = `generated_${Date.now()}_${i}`;
 
-<<<<<<< HEAD
-                const _caption = "...";
-                /*= await generateCaption(
-                    {
-                        imageUrl: image,
-                    },
-                    runtime
-                );*/
-=======
                     // Choose save function based on image data format
                     const filepath = image.startsWith("http")
                         ? await saveHeuristImage(image, filename)
                         : saveBase64Image(image, filename);
->>>>>>> 5559f81a
 
                     elizaLogger.log(`Processing image ${i + 1}:`, filename);
 
