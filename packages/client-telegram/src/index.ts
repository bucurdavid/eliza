--- conflicted
+++ resolved
@@ -7,10 +7,7 @@
         const botToken = runtime.getSetting("TELEGRAM_BOT_TOKEN");
         const tg = new TelegramClient(runtime, botToken);
         await tg.start();
-<<<<<<< HEAD
-        
-=======
->>>>>>> 7875865f
+
         elizaLogger.success(
             `✅ Telegram client successfully started for character ${runtime.character.name}`
         );
