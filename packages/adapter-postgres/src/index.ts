--- conflicted
+++ resolved
@@ -1,7 +1,4 @@
 import { v4 } from "uuid";
-<<<<<<< HEAD
-import pg, { type Pool } from "pg";
-=======
 import pg, {
     type Pool,
     QueryConfig,
@@ -9,7 +6,6 @@
     QueryResult,
     QueryResultRow,
 } from "pg";
->>>>>>> 34119d7b
 import {
     Account,
     Actor,
@@ -21,10 +17,6 @@
     type IDatabaseCacheAdapter,
     Participant,
     DatabaseAdapter,
-<<<<<<< HEAD
-} from "@ai16z/eliza";
-
-=======
     elizaLogger,
 } from "@ai16z/eliza";
 import fs from "fs";
@@ -36,7 +28,6 @@
 const __filename = fileURLToPath(import.meta.url); // get the resolved path to the file
 const __dirname = path.dirname(__filename); // get the name of the directory
 
->>>>>>> 34119d7b
 export class PostgresDatabaseAdapter
     extends DatabaseAdapter<Pool>
     implements IDatabaseCacheAdapter
@@ -46,12 +37,7 @@
     constructor(connectionConfig: any) {
         super();
 
-<<<<<<< HEAD
-        this.pool = new pg.Pool({
-            ...connectionConfig,
-=======
         const defaultConfig = {
->>>>>>> 34119d7b
             max: 20,
             idleTimeoutMillis: 30000,
             connectionTimeoutMillis: 2000,
@@ -780,21 +766,6 @@
         key: string;
         agentId: UUID;
     }): Promise<string | undefined> {
-<<<<<<< HEAD
-        const client = await this.pool.connect();
-        try {
-            const sql = `SELECT "value"::TEXT FROM cache WHERE "key" = $1 AND "agentId" = $2`;
-            const { rows } = await this.pool.query<{ value: string }>(sql, [
-                params.key,
-                params.agentId,
-            ]);
-
-            return rows[0]?.value ?? undefined;
-        } catch (error) {
-            console.log("Error fetching cache", error);
-        } finally {
-            client.release();
-=======
         try {
             const sql = `SELECT "value"::TEXT FROM cache WHERE "key" = $1 AND "agentId" = $2`;
             const { rows } = await this.query<{ value: string }>(sql, [
@@ -805,7 +776,6 @@
         } catch (error) {
             elizaLogger.log("Error fetching cache", error);
             return undefined;
->>>>>>> 34119d7b
         }
     }
 
@@ -814,14 +784,8 @@
         agentId: UUID;
         value: string;
     }): Promise<boolean> {
-<<<<<<< HEAD
-        const client = await this.pool.connect();
-        try {
-            await client.query(
-=======
         try {
             await this.query(
->>>>>>> 34119d7b
                 `INSERT INTO cache ("key", "agentId", "value", "createdAt") VALUES ($1, $2, $3, CURRENT_TIMESTAMP)
                     ON CONFLICT ("key", "agentId")
                     DO UPDATE SET "value" = EXCLUDED.value, "createdAt" = CURRENT_TIMESTAMP`,
@@ -829,14 +793,8 @@
             );
             return true;
         } catch (error) {
-<<<<<<< HEAD
-            console.log("Error adding cache", error);
-        } finally {
-            client.release();
-=======
             elizaLogger.log("Error setting cache", error);
             return false;
->>>>>>> 34119d7b
         }
     }
 
@@ -844,27 +802,14 @@
         key: string;
         agentId: UUID;
     }): Promise<boolean> {
-<<<<<<< HEAD
-        const client = await this.pool.connect();
-        try {
-            await client.query(
-=======
         try {
             await this.query(
->>>>>>> 34119d7b
                 `DELETE FROM cache WHERE "key" = $1 AND "agentId" = $2`,
                 [params.key, params.agentId]
             );
             return true;
-<<<<<<< HEAD
-        } catch (error) {
-            console.log("Error adding cache", error);
-        } finally {
-            client.release();
-=======
         } catch {
             return false;
->>>>>>> 34119d7b
         }
     }
 }
