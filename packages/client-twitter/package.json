{
    "name": "@ai16z/client-twitter",
    "version": "0.1.4-alpha.3",
    "main": "dist/index.js",
    "type": "module",
    "types": "dist/index.d.ts",
    "dependencies": {
        "@ai16z/eliza": "workspace:*",
<<<<<<< HEAD
=======
        "@ai16z/plugin-image-generation": "workspace:*",
>>>>>>> 5559f81a
        "agent-twitter-client": "0.0.14",
        "glob": "11.0.0",
        "zod": "3.23.8"
    },
    "devDependencies": {
<<<<<<< HEAD
        "eslint": "9.13.0",
        "eslint-config-prettier": "9.1.0",
        "eslint-plugin-prettier": "5.2.1",
        "eslint-plugin-vitest": "0.5.4",
        "tsup": "8.3.5"
=======
        "tsup": "^8.3.5",
        "tsx": "^4.6.2",
        "dotenv": "^16.3.1",
        "@types/node": "^22.9.0",
        "typescript": "^5.3.3"
>>>>>>> 5559f81a
    },
    "scripts": {
        "build": "tsup --format esm --dts",
        "dev": "tsup --watch",
        "lint": "eslint . --fix"
    },
    "peerDependencies": {
        "whatwg-url": "7.1.0"
    }
}<|MERGE_RESOLUTION|>--- conflicted
+++ resolved
@@ -6,28 +6,21 @@
     "types": "dist/index.d.ts",
     "dependencies": {
         "@ai16z/eliza": "workspace:*",
-<<<<<<< HEAD
-=======
         "@ai16z/plugin-image-generation": "workspace:*",
->>>>>>> 5559f81a
         "agent-twitter-client": "0.0.14",
         "glob": "11.0.0",
         "zod": "3.23.8"
     },
     "devDependencies": {
-<<<<<<< HEAD
         "eslint": "9.13.0",
         "eslint-config-prettier": "9.1.0",
         "eslint-plugin-prettier": "5.2.1",
         "eslint-plugin-vitest": "0.5.4",
-        "tsup": "8.3.5"
-=======
         "tsup": "^8.3.5",
         "tsx": "^4.6.2",
         "dotenv": "^16.3.1",
         "@types/node": "^22.9.0",
         "typescript": "^5.3.3"
->>>>>>> 5559f81a
     },
     "scripts": {
         "build": "tsup --format esm --dts",
